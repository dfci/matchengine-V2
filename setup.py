from setuptools import setup

setup(
    name="MatchEngine V2",
    version="2.1",
    packages=[
        "matchengine",
        "matchengine.internals",
        "matchengine.internals.database_connectivity",
        "matchengine.internals.plugin_helpers",
        "matchengine.internals.typing",
        "matchengine.internals.utilities",
        "matchengine.plugins"
    ],
<<<<<<< HEAD
=======
    author='Eric Marriott, Ethan Siegel',
    author_email='esiegel@ds.dfci.harvard.edu',
    description='Open source engine for matching cancer patients to precision medicine clinical trials (V2).',
>>>>>>> ad5ddc6c
    entrypoints={
        "console-scripts": [
            "matchengine =  matchengine.main"
        ]
    },
    install_requires=[
        "bson>=0.5.8",
        "python-dateutil>=2.8.0",
        "PyYAML>=5.1",
        "Pandas>=0.25.0",
        "pymongo>=3.8.0",
        "networkx>=2.3",
        "motor>=2.0.0"
    ],
    include_package_data=True
)<|MERGE_RESOLUTION|>--- conflicted
+++ resolved
@@ -12,12 +12,9 @@
         "matchengine.internals.utilities",
         "matchengine.plugins"
     ],
-<<<<<<< HEAD
-=======
     author='Eric Marriott, Ethan Siegel',
     author_email='esiegel@ds.dfci.harvard.edu',
     description='Open source engine for matching cancer patients to precision medicine clinical trials (V2).',
->>>>>>> ad5ddc6c
     entrypoints={
         "console-scripts": [
             "matchengine =  matchengine.main"
