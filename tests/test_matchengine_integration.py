from unittest import TestCase
import csv
import os
import json
import sys

from matchengine.engine import MatchEngine
from utilities.utilities import check_indices

from tests.timetravel_and_override import set_static_date_time

import datetime


class IntegrationTestMatchengine(TestCase):
    def __init__(self, *args, **kwargs):
        super().__init__(*args, **kwargs)
        self.first_run_done = False

    def _reset(self, **kwargs):
        if not self.first_run_done:
            set_static_date_time()
            self.me = MatchEngine(
                config={'trial_key_mappings': {},
                        'match_criteria': {'clinical': [],
                                           'genomic': [],
                                           'trial': ["protocol_no", "status"]},
                        'indices': {}},
                plugin_dir='tests/plugins'
            )
            assert self.me.db_rw.name == 'integration'
            self.first_run_done = True

        if kwargs.get('do_reset_trial_matches', False):
            self.me.db_rw.trial_match.drop()
            check_indices(self.me)

        if kwargs.get('reset_run_log', False):
            self.me.db_rw.run_log.drop()

        if kwargs.get('do_reset_trials', False):
            self.me.db_rw.trial.drop()
            trials_to_load = map(lambda x: os.path.join('tests', 'data', 'integration_trials', x + '.json'),
                                 kwargs.get('trials_to_load', list()))
            for trial_path in trials_to_load:
                with open(trial_path) as trial_file_handle:
                    trial = json.load(trial_file_handle)
                self.me.db_rw.trial.insert(trial)
        if kwargs.get('do_rm_clinical_run_history', False):
            self.me.db_rw.clinical.update({}, {"$unset": {"run_history": 1}}, multi=True)

        self.me.__exit__(None, None, None)

        self.me = MatchEngine(
            match_on_deceased=kwargs.get('match_on_deceased', True),
            match_on_closed=kwargs.get('match_on_closed', True),
            num_workers=kwargs.get('num_workers', 1),
            visualize_match_paths=kwargs.get('visualize_match_paths', False),
            config=kwargs.get('config', 'config/dfci_config.json'),
            plugin_dir=kwargs.get('plugin_dir', 'plugins/'),
            match_document_creator_class=kwargs.get('match_document_creator_class', "DFCITrialMatchDocumentCreator"),
            fig_dir=kwargs.get('fig_dir', '/tmp/'),
            protocol_nos=kwargs.get('protocol_nos', None),
            sample_ids=kwargs.get('sample_ids', None)
        )

        assert self.me.db_rw.name == 'integration'
        # Because ages are relative (people get older with the passage of time :/) the test data will stop working
        # to negate this, we need datetime.datetime.now() and datetime.date.today() to always return the same value
        # To accomplish this, there are overridden classes for datetime.datetime and datetime.date, implementing
        # static versions of now() and today(), respectively

        # The logic for overriding classes is generified here for future extensibility.

        # To perform the override, we first iterate over each of the override classes (at the time of writing,
        # this is just StaticDatetime and StaticDate
        if kwargs.get("do_reset_time", True):
            if kwargs.get('date_args', False):
                set_static_date_time(**kwargs['date_args'])
            else:
                set_static_date_time()

    def setUp(self) -> None:
        self._reset(do_reset_trials=True)

    def test__match_on_deceased_match_on_closed(self):
        assert self.me.db_rw.name == 'integration'
        self._reset(do_reset_trials=True,
                    trials_to_load=['all_closed', 'all_open', 'closed_dose', 'closed_step_arm'])
        self.me.get_matches_for_all_trials()
        assert len(set(self.me.matches.keys()).intersection({'10-001', '10-002', '10-003', '10-004'})) == 4
        assert len(self.me.matches['10-001']) == 5
        assert len(self.me.matches['10-002']) == 5
        assert len(self.me.matches['10-003']) == 5
        assert len(self.me.matches['10-004']) == 5

    def test__match_on_deceased(self):
        self._reset(match_on_deceased=True, match_on_closed=False,
                    do_reset_trials=True,
                    trials_to_load=['all_closed', 'all_open', 'closed_dose', 'closed_step_arm'])
        self.me.get_matches_for_all_trials()
        assert len(set(self.me.matches.keys()).intersection({'10-002', '10-003', '10-004'})) == 3
        assert len(self.me.matches['10-002']) == 5
        assert len(self.me.matches['10-003']) == 5
        assert len(self.me.matches['10-004']) == 0

    def test__match_on_closed(self):
        self._reset(match_on_deceased=False, match_on_closed=True,
                    do_reset_trials=True,
                    trials_to_load=['all_closed', 'all_open', 'closed_dose', 'closed_step_arm'])
        self.me.get_matches_for_all_trials()
        assert len(set(self.me.matches.keys()).intersection({'10-001', '10-002', '10-003', '10-004'})) == 4
        assert len(self.me.matches['10-001']) == 4
        assert len(self.me.matches['10-002']) == 4
        assert len(self.me.matches['10-003']) == 4
        assert len(self.me.matches['10-004']) == 4

    def test_update_trial_matches(self):
        self._reset(do_reset_trial_matches=True,
                    do_reset_trials=True,
                    trials_to_load=['all_closed', 'all_open', 'closed_dose', 'closed_step_arm'])
        self.me.get_matches_for_all_trials()
        for protocol_no in self.me.trials.keys():
            self.me.update_matches_for_protocol_number(protocol_no)
        assert self.me.db_ro.trial_match.count() == 80

    def test_wildcard_protein_change(self):
        self._reset(do_reset_trial_matches=True,
                    do_reset_trials=True,
                    trials_to_load=['wildcard_protein_found', 'wildcard_protein_not_found'])
        self.me.get_matches_for_all_trials()
        assert len(self.me.matches['10-005']) == 64
        assert len(self.me.matches['10-006']) == 0

    def test_match_on_individual_protocol_no(self):
        self._reset(do_reset_trial_matches=True,
                    do_reset_trials=True,
                    trials_to_load=['wildcard_protein_not_found'],
                    protocol_nos={'10-006'})
        self.me.get_matches_for_all_trials()
        assert len(self.me.matches.keys()) == 1
        assert len(self.me.matches['10-006']) == 0

    def test_match_on_individual_sample(self):
        self._reset(
            do_reset_trial_matches=True,
            do_reset_trials=True,
            trials_to_load=['all_closed', 'all_open', 'closed_dose', 'closed_step_arm'],
            sample_ids={'5d2799cb6756630d8dd0621d'}
        )
        self.me.get_matches_for_all_trials()
        assert len(self.me.matches['10-001']) == 1
        assert len(self.me.matches['10-002']) == 1
        assert len(self.me.matches['10-003']) == 1
        assert len(self.me.matches['10-004']) == 1

    def test_output_csv(self):
        self._reset(do_reset_trial_matches=True,
                    do_reset_trials=True,
                    trials_to_load=['all_closed', 'all_open', 'closed_dose', 'closed_step_arm'])
        self.me.get_matches_for_all_trials()
        filename = f'trial_matches_{datetime.datetime.now().strftime("%b_%d_%Y_%H:%M")}.csv'
        try:
            self.me.create_output_csv()
            assert os.path.exists(filename)
            assert os.path.isfile(filename)
            with open(filename) as csv_file_handle:
                csv_reader = csv.DictReader(csv_file_handle)
                fieldnames = set(csv_reader.fieldnames)
                rows = list(csv_reader)
            assert len(fieldnames.intersection(self.me._get_all_match_fieldnames())) == len(fieldnames)
            assert sum([1
                        for protocol_matches in self.me.matches.values()
                        for sample_matches in protocol_matches.values()
                        for _ in sample_matches]) == 80
            assert len(rows) == 80
            os.unlink(filename)
        except Exception as e:
            if os.path.exists(filename):
                os.unlink(filename)
            raise e

    def test_run_log(self):
        # run 1 - create matches and run log row
        self._reset(
            do_reset_trial_matches=True,
            do_reset_trials=True,
            trials_to_load=['run_log_arm_closed'],
            reset_run_log=True,
            match_on_closed=True,
            match_on_deceased=False,
            do_rm_clinical_run_history=True
        )
        self.me.get_matches_for_all_trials()
        self.me.update_all_matches()
        assert len(list(self.me.db_ro.trial_match.find())) == 5
        assert len(list(self.me.db_ro.run_log.find())) == 1

        # time travel to the future, of the current past. to the delorean we go...
        set_static_date_time(2001, 12, 9, 21)

        # simulate patients being updated
        sample_ids = ["5d2799df6756630d8dd068c9", "5d2799df6756630d8dd068ca"]
        self.me.db_rw.clinical.update({"SAMPLE_ID": {"$in": sample_ids}},
                                      {'$set': {"_updated": datetime.datetime(2001, 10, 10, 10)}}, multi=True)

        # run 2
        self._reset(
            do_reset_trial_matches=False,
            sample_ids=sample_ids,
            do_reset_trials=False,
            reset_run_log=False,
            match_on_closed=True,
            match_on_deceased=False,
            do_rm_clinical_run_history=False,
            do_reset_time=False
        )

        # check that run log has 2 rows, and number of trial matches has not changed
        self.me.get_matches_for_all_trials()
        self.me.update_all_matches()
        assert len(list(self.me.db_ro.run_log.find())) == 2
        assert len(list(self.me.db_ro.trial_match.find())) == 5

        # simulate a trial update
        self.me.db_rw.trial.update({"protocol_no": "10-002"}, {'$set': {"last_updated": "December 20, 2001"}})

        # move time forward a little
        set_static_date_time(2001, 12, 21, 21)

        # run 3
        self._reset(
            do_reset_trial_matches=False,
            do_reset_trials=False,
            reset_run_log=False,
            match_on_closed=True,
            match_on_deceased=False,
            do_rm_clinical_run_history=False,
            do_reset_time=False
        )

        self.me.get_matches_for_all_trials()
        self.me.update_all_matches()
        assert len(list(self.me.db_ro.run_log.find())) == 3
        the_chosen = list(self.me.db_ro.clinical.find({"SAMPLE_ID": {'$in': sample_ids}}))

        # these two sample ids should have 3 runs and most everyone else should have 2
        assert len(the_chosen) == 2
        assert len(the_chosen[0]['run_history']) == 3
        assert len(the_chosen[1]['run_history']) == 3

        the_others = list(
            self.me.db_rw.clinical.find({"SAMPLE_ID": {'$nin': sample_ids}, 'VITAL_STATUS': 'alive'}))
        assert len(the_others[0]['run_history']) == 2
        assert len(the_others[1]['run_history']) == 2
        assert len(the_others[2]['run_history']) == 2

        # run 4
        self._reset(
            do_reset_trial_matches=False,
            do_reset_trials=False,
            reset_run_log=False,
            match_on_closed=True,
            match_on_deceased=False,
            do_rm_clinical_run_history=False,
            do_reset_time=False
        )

        self.me.get_matches_for_all_trials()
        self.me.update_all_matches()
        assert len(list(self.me.db_ro.run_log.find())) == 4

        # now the chose should have 3, and the others should also have 3
        the_chosen = list(self.me.db_ro.clinical.find({"SAMPLE_ID": {'$in': sample_ids}}))
        assert len(the_chosen[0]['run_history']) == 3
        assert len(the_chosen[1]['run_history']) == 3

        the_others = list(
            self.me.db_rw.clinical.find({"SAMPLE_ID": {'$nin': sample_ids}, 'VITAL_STATUS': 'alive'}).limit(3))
        assert len(the_others[0]['run_history']) == 3
        assert len(the_others[1]['run_history']) == 3

    def test_visualize_match_paths(self):
        # pygraphviz doesn't install easily on macOS so skip in that case.
        if sys.platform == 'darwin':
            return

        fig_dir = f"/tmp/{os.urandom(10).hex()}"
        os.makedirs(fig_dir, exist_ok=True)
        self._reset(
            do_reset_trial_matches=True,
            do_reset_trials=True,
            trials_to_load=['all_closed'],
            sample_ids={'5d2799cb6756630d8dd0621d'},
            visualize_match_paths=True,
            fig_dir=fig_dir
        )
        self.me.get_matches_for_trial('10-001')
        for file_name in ['10-001-arm-212.png', '10-001-arm-222.png', '10-001-dose-312.png', '10-001-step-112.png']:
            assert os.path.exists(os.path.join(fig_dir, file_name))
            assert os.path.isfile(os.path.join(fig_dir, file_name))
            os.unlink(os.path.join(fig_dir, file_name))
        os.rmdir(fig_dir)

    def test_massive_match_clause(self):
        self._reset(do_reset_trials=True,
                    trials_to_load=['massive_match_clause'],
                    match_on_deceased=True,
                    match_on_closed=True,
                    num_workers=1)
        self.me.get_matches_for_all_trials()
        print(len(self.me.matches["11-113"]))

    def test_context_handler(self):
        self._reset(
            do_reset_trial_matches=True,
            do_reset_trials=True,
            trials_to_load=['all_closed']
        )
        with MatchEngine(sample_ids={'5d2799cb6756630d8dd0621d'},
                         protocol_nos={'10-001'},
                         match_on_closed=True,
                         match_on_deceased=True,
                         config='config/dfci_config.json',
                         plugin_dir='plugins/',
                         match_document_creator_class='DFCITrialMatchDocumentCreator',
                         num_workers=1) as me:
            me.get_matches_for_trial('10-001')
            assert not me._loop.is_closed()
        assert me._loop.is_closed()
        try:
            me.get_matches_for_trial('10-001')
            raise AssertionError("MatchEngine should have failed")
        except RuntimeError as e:
            print(f"Found expected RuntimeError {e}")

    def test_signatures(self):
        assert self.me.db_rw.name == 'integration'
        self._reset(do_reset_trials=True,
                    trials_to_load=['signatures'])
        self.me.get_matches_for_all_trials()
        assert len(self.me.matches['99-9999']['5d2799df6756630d8dd068ca']) == 5

    def test_tmb(self):
        assert self.me.db_rw.name == 'integration'
        self._reset(do_reset_trials=True,
                    trials_to_load=['signatures'])
        self.me.get_matches_for_all_trials()
        assert len(self.me.matches['99-9999']['1d2799df4446699a8ddeeee']) == 4
        assert len(self.me.matches['99-9999']['4d2799df4446630a8dd068dd']) == 3
        assert len(self.me.matches['99-9999']['1d2799df4446699a8dd068ee']) == 4

    def test_unstructured_sv(self):
        assert self.me.db_rw.name == 'integration'
        self._reset(do_reset_trials=True,
                    trials_to_load=['unstructured_sv'])
        self.me.get_matches_for_all_trials()
        matches = self.me.matches['10-005']['1d2799df4446699a8ddeeee']
        assert matches[0]['genomic_alteration'] == 'EGFR Structural Variation'
        assert len(matches) == 1
<<<<<<< HEAD
=======

    def test_structured_sv(self):
        assert self.me.db_rw.name == 'integration'
        self._reset(do_reset_trials=True,
                    trials_to_load=['structured_sv'])
        self.me.get_matches_for_all_trials()
        # matches = self.me.matches['10-005']['1d2799df4446699a8ddeeee']
        # assert matches[0]['genomic_alteration'] == 'EGFR Structural Variation'
        # assert len(matches) == 1
>>>>>>> d3a5cbf5

    def tearDown(self) -> None:
        self.me.__exit__(None, None, None)<|MERGE_RESOLUTION|>--- conflicted
+++ resolved
@@ -358,8 +358,6 @@
         matches = self.me.matches['10-005']['1d2799df4446699a8ddeeee']
         assert matches[0]['genomic_alteration'] == 'EGFR Structural Variation'
         assert len(matches) == 1
-<<<<<<< HEAD
-=======
 
     def test_structured_sv(self):
         assert self.me.db_rw.name == 'integration'
@@ -369,7 +367,6 @@
         # matches = self.me.matches['10-005']['1d2799df4446699a8ddeeee']
         # assert matches[0]['genomic_alteration'] == 'EGFR Structural Variation'
         # assert len(matches) == 1
->>>>>>> d3a5cbf5
 
     def tearDown(self) -> None:
         self.me.__exit__(None, None, None)