{
  "trial_collection": "trial",
  "trial_identifier": "protocol_no",
  "match_trial_link_id": "protocol_no",
<<<<<<< HEAD
=======
  "trial_status_key": {
    "key_name": "status",
    "open_to_accrual_values": ["open to accrual"]
  },
>>>>>>> ad5ddc6c
  "ctml_collection_mappings": {
    "clinical": {
      "query_collection": "clinical",
      "join_field": "_id",
      "id_field": "_id",
      "trial_key_mappings": {
        "AGE_NUMERICAL": {
          "sample_key": "BIRTH_DATE_INT",
          "sample_value": "age_range_to_date_int_query"
        },
        "ONCOTREE_PRIMARY_DIAGNOSIS": {
          "sample_key": "ONCOTREE_PRIMARY_DIAGNOSIS_NAME",
          "sample_value": "external_file_mapping",
          "file": "oncotree_mapping.json"
        },
        "GENDER": {
          "sample_key": "GENDER",
          "sample_value": "nomap"
        },
        "TMB_NUMERICAL": {
          "sample_key": "TUMOR_MUTATIONAL_BURDEN_PER_MEGABASE",
          "sample_value": "tmb_range_to_query"
        },
        "HER2_STATUS": {
          "ignore": true
        },
        "PR_STATUS": {
          "ignore": true
        },
        "ER_STATUS": {
          "ignore": true
        },
        "DISEASE_STATUS": {
          "ignore": true
        }
      }
    },
    "genomic": {
      "query_collection": "genomic",
      "join_field": "CLINICAL_ID",
      "id_field": "_id",
      "trial_key_mappings": {
        "HUGO_SYMBOL": {
          "sample_key": "TRUE_HUGO_SYMBOL",
          "sample_value": "nomap"
        },
        "EXON": {
          "sample_key": "TRUE_TRANSCRIPT_EXON",
          "sample_value": "nomap"
        },
        "PROTEIN_CHANGE": {
          "sample_key": "TRUE_PROTEIN_CHANGE",
          "sample_value": "nomap"
        },
        "WILDCARD_PROTEIN_CHANGE": {
          "sample_key": "TRUE_PROTEIN_CHANGE",
          "sample_value": "wildcard_regex"
        },
        "VARIANT_CLASSIFICATION": {
          "sample_key": "TRUE_VARIANT_CLASSIFICATION",
          "sample_value": "nomap"
        },
        "VARIANT_CATEGORY": {
          "sample_key": "VARIANT_CATEGORY",
          "sample_value": "variant_category_map"
        },
        "CNV_CALL": {
          "sample_key": "CNV_CALL",
          "sample_value": "cnv_map"
        },
        "WILDTYPE": {
          "sample_key": "WILDTYPE",
          "sample_value": "nomap"
        },
        "MMR_STATUS": {
          "sample_key": "MMR_STATUS",
          "sample_value": "mmr_ms_map"
        },
        "MS_STATUS": {
          "sample_key": "MMR_STATUS",
          "sample_value": "mmr_ms_map"
        },
        "APOBEC_SIGNATURE": {
          "sample_key": "APOBEC_STATUS",
          "sample_value": "nomap"
        },
        "POLE_SIGNATURE": {
          "sample_key": "POLE_STATUS",
          "sample_value": "nomap"
        },
        "TOBACCO_SIGNATURE": {
          "sample_key": "TABACCO_STATUS",
          "sample_value": "nomap"
        },
        "TEMOZOLOMIDE_SIGNATURE": {
          "sample_key": "TEMOZOLOMIDE_STATUS",
          "sample_value": "nomap"
        },
        "UVA_SIGNATURE": {
          "sample_key": "UVA_STATUS",
          "sample_value": "nomap"
        },
        "DISPLAY_NAME": {
          "ignore": true
        },
        "FUSION_PARTNER_HUGO_SYMBOL": {
          "sample_key": "FUSION_PARTNER_HUGO_SYMBOL",
          "sample_value": "nomap"
        }
      }
    },
    "prior_treatments": {
      "query_collection": "prior_treatments",
      "join_field": "CLINICAL_ID",
      "id_field": "_id",
      "trial_key_mappings": {
        "DRUG": {
          "sample_key": "DRUG",
          "sample_value": "nomap"
        }
      }
    }
  },
  "projections": {
    "genomic": [
      "TRUE_CDNA_CHANGE",
      "REFERENCE_ALLELE",
      "ALLELE_FRACTION",
      "STRUCTURAL_VARIANT_COMMENT",
      "SAMPLE_ID",
      "CLINICAL_ID",
      "VARIANT_CATEGORY",
      "WILDTYPE",
      "TRUE_TRANSCRIPT_EXON",
      "TIER",
      "TRUE_HUGO_SYMBOL",
      "TRUE_PROTEIN_CHANGE",
      "CNV_CALL",
      "TRUE_VARIANT_CLASSIFICATION",
      "MMR_STATUS",
      "STRUCTURAL_VARIANT_COMMENT",
      "CHROMOSOME",
      "ACTIONABILITY",
      "POSITION",
      "APOBEC_STATUS",
      "POLE_STATUS",
      "TABACCO_STATUS",
      "TEMOZOLOMIDE_STATUS",
      "UVA_STATUS",
      "LEFT_PARTNER_GENE",
      "RIGHT_PARTNER_GENE",
      "STRUCTURAL_VARIANT_TYPE"
    ],
    "prior_treatments": [
      "DRUG"
    ],
    "clinical": [
      "REPORT_DATE",
      "GENDER",
      "SAMPLE_ID",
      "MRN",
      "ONCOTREE_PRIMARY_DIAGNOSIS_NAME",
      "TUMOR_MUTATIONAL_BURDEN_PER_MEGABASE",
      "VITAL_STATUS"
    ],
    "trial": [
      "protocol_no",
      "nct_id",
      "treatment_list",
      "status",
      "_summary"
    ]
  },
  "extra_initial_lookup_fields": {
    "clinical": [
      [
        "REPORT_DATE",
        "date"
      ]
    ]
  },
  "trial_match_sorting": [
    {
      "show_in_ui": {
        "True": 1,
        "False": -1
      },
      "trial_curation_level_status": {
        "closed": -1,
        "open": 1
      }
    },
    {
      "match_type": {
        "mmr": 20,
        "tmb": 30
      },
      "temozolomide_status": {
        "Yes": 40
      },
      "apobec_status": {
        "Yes": 40
      },
      "tabacco_status": {
        "Yes": 40
      },
      "pole_status": {
        "Yes": 40
      },
      "uva_status": {
        "Yes": 40
      },
      "tier": {
        "1": 50,
        "2": 60,
        "3": 80,
        "4": 90
      },
      "cnv_call": {
        "Homozygous deletion": 70,
        "High level amplification": 71,
        "Gain": 72,
        "Heterozygous deletion": 73
      },
      "wildtype": {
        "False": 100,
        "True": 100
      }
    },
    {
      "match_type": {
        "variant": 0,
        "gene": 1
      }
    },
    {
      "variant_category": {
        "SV": 0
      }
    },
    {
      "cancer_type_match": {
        "_SOLID_": 100,
        "_LIQUID_": 100
      }
    },
    {
      "coordinating_center": {
        "Dana-Farber Cancer Institute": 0
      }
    }
  ],
  "indices": {
    "genomic": [
      "SAMPLE_ID",
      "CLINICAL_ID",
      "VARIANT_CATEGORY",
      "TRUE_HUGO_SYMBOL",
      "TRUE_PROTEIN_CHANGE",
      "CNV_CALL",
      "TRUE_VARIANT_CLASSIFICATION",
      "MMR_STATUS",
      "APOBEC_STATUS",
      "POLE_STATUS",
      "TABACCO_STATUS",
      "TEMOZOLOMIDE_STATUS",
      "UVA_STATUS",
      "LEFT_PARTNER_GENE",
      "RIGHT_PARTNER_GENE",
      "TRUE_HUGO_SYMBOL"
    ],
    "clinical": [
      "GENDER",
      "SAMPLE_ID",
      "MRN",
      "ONCOTREE_PRIMARY_DIAGNOSIS_NAME",
      "TUMOR_MUTATIONAL_BURDEN_PER_MEGABASE",
      "VITAL_STATUS",
      "BIRTH_DATE_INT"
    ],
    "trial_match": [
      "hash",
      "mrn",
      "sample_id",
      "clinical_id",
      "protocol_no",
      "is_disabled",
      "show_in_ui"
    ]
  },
  "valid_clinical_reasons": [
    [
      "TUMOR_MUTATIONAL_BURDEN_PER_MEGABASE"
    ]
  ]
}<|MERGE_RESOLUTION|>--- conflicted
+++ resolved
@@ -2,13 +2,10 @@
   "trial_collection": "trial",
   "trial_identifier": "protocol_no",
   "match_trial_link_id": "protocol_no",
-<<<<<<< HEAD
-=======
   "trial_status_key": {
     "key_name": "status",
     "open_to_accrual_values": ["open to accrual"]
   },
->>>>>>> ad5ddc6c
   "ctml_collection_mappings": {
     "clinical": {
       "query_collection": "clinical",
