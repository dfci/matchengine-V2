from match_criteria_transform import MatchCriteriaTransform
from mongo_connection import MongoDBConnection
from collections import deque, defaultdict
from typing import Generator, Set

import pymongo.database
import networkx as nx
import logging
<<<<<<< HEAD
import argparse
import asyncio
=======
import json
>>>>>>> 483fdecf

from matchengine_types import *
from trial_match_utils import *
from sort import Sort

logging.basicConfig(level=logging.INFO)
log = logging.getLogger('matchengine')


async def queue_worker(q, result_q, config, worker_id) -> None:
    if not q.empty():
        match_criteria_transform = MatchCriteriaTransform(config)
        with MongoDBConnection(read_only=True) as db:
            while not q.empty():
                task: QueueTask = await q.get()
                try:
                    # logging.info("Worker: {}, query: {}".format(worker_id, task.query))
                    log.info(
                        "Worker: {}, protocol_no: {} got new task".format(worker_id, task.trial['protocol_no']))
                    async for result in run_query(db, match_criteria_transform, task.query):
                        await result_q.put((task, result))
                        log.info("Worker: {},  protocol_no: {}, clinical_id: {}, qsize: {}".format(worker_id,
                                                                                                   task.trial[
                                                                                                       'protocol_no'],
                                                                                                   result.clinical_id,
                                                                                                   q.qsize()))
                    q.task_done()
                except Exception as e:
                    log.error("ERROR: Worker: {}, error: {}".format(worker_id, e))
                    q.task_done()
                    await q.put(task)


async def find_matches(sample_ids: list = None,
                       protocol_nos: list = None,
                       debug: bool = False,
                       num_workers: int = 25) -> Generator[TrialMatch,
                                                           None,
                                                           None]:
    """
    Take a list of sample ids and trial protocol numbers, return a dict of trial matches
    :param sample_ids:
    :param protocol_nos:
    :param debug:
    :param num_workers
    :return:
    """
    log.info('Beginning trial matching.')

    with open("config/config.json") as config_file_handle:
        config = json.load(config_file_handle)
    q = asyncio.queues.Queue()
    result_q = asyncio.queues.Queue()
    match_criteria_transform = MatchCriteriaTransform(config)

    with MongoDBConnection(read_only=True) as db:
<<<<<<< HEAD
        trials = [trial async for trial in get_trials(db, protocol_nos)]
        _ids = await get_clinical_ids_from_sample_ids(db, sample_ids)
    for trial in trials:
        log.info("Begin Protocol No: {}".format(trial["protocol_no"]))
        for match_clause_data in extract_match_clauses_from_trial(trial):
            for match_path in get_match_paths(create_match_tree(match_clause_data.match_clause)):
                translated_match_path = translate_match_path(match_clause_data,
                                                             match_path,
                                                             match_criteria_transform)
                query = add_ids_to_query(translated_match_path, _ids, match_criteria_transform)
                await q.put(QueueTask(match_criteria_transform, trial, match_clause_data, match_path, query))
    workers = [asyncio.create_task(queue_worker(q, result_q, config, i))
               for i in range(0, min(q.qsize(), num_workers))]
    await asyncio.gather(*workers)
    await q.join()
    while not result_q.empty():
        task: QueueTask
        result: RawQueryResult
        task, result = await result_q.get()
        yield TrialMatch(task.trial, task.match_clause_data, task.match_path, task.query, result)


async def get_trials(db: pymongo.database.Database, protocol_nos: list = None) -> Generator[Trial, None, None]:
=======
        for trial in get_trials(db, match_criteria_transform, protocol_nos):
            log.info("Begin Protocol No: {}".format(trial["protocol_no"]))
            for match_clause_data in extract_match_clauses_from_trial(trial):
                for match_path in get_match_paths(create_match_tree(match_clause_data.match_clause)):
                    translated_match_path = translate_match_path(match_clause_data,
                                                                 match_path,
                                                                 match_criteria_transform)
                    query = add_sample_ids_to_query(translated_match_path, sample_ids, match_criteria_transform)
                    results = [result for result in run_query(db, match_criteria_transform, query)]
                    log.info("Protocol No: {}".format(trial["protocol_no"]))
                    log.info("Parent_path: {}".format(match_clause_data.parent_path))
                    log.info("Match_path: {}".format(match_path))
                    log.info("Results: {}".format(len(results)))
                    if debug:
                        log.info("Query: {}".format(query))
                    log.info("")
                    yield TrialMatch(trial, match_clause_data, match_path, query, results)


def get_trials(db: pymongo.database.Database,
               match_criteria_transform: MatchCriteriaTransform,
               protocol_nos: list = None) -> Generator[Trial, None, None]:
>>>>>>> 483fdecf
    trial_find_query = dict()

    # the minimum criteria needed in a trial projection. add extra values in config.json
    projection = {'protocol_no': 1, 'nct_id': 1, 'treatment_list': 1, 'status': 1}
    projection.update(match_criteria_transform.trial_projection)

    if protocol_nos is not None:
        trial_find_query['protocol_no'] = {"$in": [protocol_no for protocol_no in protocol_nos]}

    async for trial in db.trial.find(trial_find_query, projection):
        # TODO toggle with flag
        if trial['status'].lower().strip() in {"open to accrual"}:
            yield Trial(trial)
        else:
            logging.info('Trial %s is closed, skipping' % trial['protocol_no'])


async def get_clinical_ids_from_sample_ids(db, sample_ids: List[str]) -> List[ClinicalID]:
    if sample_ids is None:
        return [result['_id']
                for result in await db.clinical.find({"VITAL_STATUS": 'alive'}, {"_id": 1}).to_list(None)]
    else:
        return [result['_id']
                for result in await db.clinical.find({"SAMPLE_ID": {"$in": sample_ids}}, {"_id": 1}).to_list(None)]


def extract_match_clauses_from_trial(trial: Trial) -> Generator[MatchClauseData, None, None]:
    """
    Pull out all of the matches from a trial curation.
    Return the parent path and the values of that match clause.

    Default to only extracting match clauses on steps, arms or dose levels which are open to accrual unless otherwise
    specified

    :param trial:
    :return:
    """

    # find all match clauses. place everything else (nested dicts/lists) on a queue
    process_q = deque()
    for key, val in trial.items():

        # include top level match clauses
        if key == 'match':
            # TODO uncomment, for now don't match on top level match clauses
            continue
        #     parent_path = ParentPath(tuple())
        #     yield parent_path, val
        else:
            process_q.append((tuple(), key, val))

    # process nested dicts to find more match clauses
    while process_q:
        path, parent_key, parent_value = process_q.pop()
        if isinstance(parent_value, dict):
            for inner_key, inner_value in parent_value.items():
                if inner_key == 'match':
                    if path[-1] == 'arm':
                        if parent_value.setdefault('arm_suspended', 'n').lower().strip() == 'y':
                            continue
                    elif path[-1] == 'dose':
                        if parent_value.setdefault('level_suspended', 'n').lower().strip() == 'y':
                            continue
                    elif path[-1] == 'step':
                        if all([arm.setdefault('arm_suspended', 'n').lower().strip() == 'y'
                                for arm in parent_value.setdefault('arm', list({'arm_suspended': 'y'}))]):
                            continue
                    parent_path = ParentPath(path + (parent_key, inner_key))
                    level = MatchClauseLevel([item for item in parent_path[::-1] if not isinstance(item, int)][0])
                    yield MatchClauseData(inner_value, parent_path, level, parent_value)
                else:
                    process_q.append((path + (parent_key,), inner_key, inner_value))
        elif isinstance(parent_value, list):
            for index, item in enumerate(parent_value):
                process_q.append((path + (parent_key,), index, item))


def create_match_tree(match_clause: MatchClause) -> MatchTree:
    process_q: deque[Tuple[NodeID, Dict[str, Any]]] = deque()
    graph = nx.DiGraph()
    node_id: NodeID = NodeID(1)
    graph.add_node(0)  # root node is 0
    graph.nodes[0]['criteria_list'] = list()
    for item in match_clause:
        process_q.append((NodeID(0), item))
    while process_q:
        parent_id, values = process_q.pop()
        parent_is_or = True if graph.nodes[parent_id].setdefault('is_or', False) else False
        for label, value in values.items():  # label is 'and', 'or', 'genomic' or 'clinical'
            if label == 'and':
                for item in value:
                    process_q.append((parent_id, item))
            elif label == "or":
                graph.add_edges_from([(parent_id, node_id)])
                graph.nodes[node_id]['criteria_list'] = list()
                graph.nodes[node_id]['is_or'] = True
                for item in value:
                    process_q.append((node_id, item))
                node_id += 1
            elif parent_is_or:
                graph.add_edges_from([(parent_id, node_id)])
                graph.nodes[node_id]['criteria_list'] = [values]
                node_id += 1
            else:
                graph.nodes[parent_id]['criteria_list'].append({label: value})
    return MatchTree(graph)


def get_match_paths(match_tree: MatchTree) -> Generator[MatchCriterion, None, None]:
    leaves = list()
    for node in match_tree.nodes:
        if match_tree.out_degree(node) == 0:
            leaves.append(node)
    for leaf in leaves:
        path = nx.shortest_path(match_tree, 0, leaf) if leaf != 0 else [leaf]
        match_path = MatchCriterion(list())
        for node in path:
            match_path.extend(match_tree.nodes[node]['criteria_list'])
        yield match_path


def translate_match_path(match_clause_data: MatchClauseData,
                         match_criterion: MatchCriterion,
                         match_criteria_transformer: MatchCriteriaTransform) -> MultiCollectionQuery:
    """
    Translate the keys/values from the trial curation into keys/values used in a genomic/clinical document.
    Uses an external config file ./config/config.json

    :param match_clause_data:
    :param match_criterion:
    :param match_criteria_transformer:
    :return:
    """
    categories = defaultdict(list)
    for criteria in match_criterion:
        for genomic_or_clinical, values in criteria.items():
            and_query = dict()
            for trial_key, trial_value in values.items():
                trial_key_settings = match_criteria_transformer.trial_key_mappings[genomic_or_clinical].setdefault(
                    trial_key.upper(),
                    dict())

                if 'ignore' in trial_key_settings and trial_key_settings['ignore']:
                    continue

                sample_value_function_name = trial_key_settings.setdefault('sample_value', 'nomap')
                sample_function = MatchCriteriaTransform.__dict__[sample_value_function_name]
                args = dict(sample_key=trial_key.upper(),
                            trial_value=trial_value,
                            parent_path=match_clause_data.parent_path,
                            trial_path=genomic_or_clinical,
                            trial_key=trial_key)
                args.update(trial_key_settings)
                and_query.update(sample_function(match_criteria_transformer, **args))
            categories[genomic_or_clinical].append(and_query)
    return MultiCollectionQuery(categories)


<<<<<<< HEAD
def add_ids_to_query(query: MultiCollectionQuery,
                     id_list: List[ClinicalID],
                     match_criteria_transformer: MatchCriteriaTransform) -> MultiCollectionQuery:
    if id_list is not None:
=======
def add_sample_ids_to_query(query: MultiCollectionQuery,
                            sample_ids: List[str],
                            match_criteria_transformer: MatchCriteriaTransform) -> MultiCollectionQuery:
    """
    If any sample ids are passed in as command line arguments, add them to clinical queries.
    Default all clinical queries to return only patients who are alive.

    :param query:
    :param sample_ids:
    :param match_criteria_transformer:
    :return:
    """
    if sample_ids is not None:
        query[match_criteria_transformer.CLINICAL].append({
            "SAMPLE_ID": {
                "$in": sample_ids
            },
        })
    else:
        # TODO add flag
        # default to matching on alive patients only
>>>>>>> 483fdecf
        query[match_criteria_transformer.CLINICAL].append({
            match_criteria_transformer.primary_collection_unique_field: {"$in": id_list}
        })
        for genomic_query in query.setdefault('genomic', list()):
            genomic_query[match_criteria_transformer.collection_mappings['genomic']['join_field']] = {"$in": id_list}
    return query


async def execute_clinical_query(db: pymongo.database.Database,
                                 match_criteria_transformer: MatchCriteriaTransform,
                                 multi_collection_query: MultiCollectionQuery) -> Tuple[
    Dict[ObjectId, MongoQueryResult],
    Set[ObjectId]]:
    clinical_docs = dict()
    clinical_ids = set()
    if match_criteria_transformer.CLINICAL in multi_collection_query:
        collection = match_criteria_transformer.CLINICAL
        join_field = match_criteria_transformer.primary_collection_unique_field

        # minimum projection necessary for matching. Append extra values from config if desired
        projection = {
            join_field: 1,
            "SAMPLE_ID": 1,
            "MRN": 1,
            "ONCOTREE_PRIMARY_DIAGNOSIS_NAME": 1,
            "VITAL_STATUS": 1,
            "FIRST_LAST": 1
        }
        projection.update(match_criteria_transformer.clinical_projection)
        query = {"$and": multi_collection_query[collection]}
        cursor = await db[collection].find(query, projection).to_list(None)
        clinical_docs = {doc['_id']: doc for doc in cursor}
        clinical_ids = set(clinical_docs.keys())

    return clinical_docs, clinical_ids


async def run_query(db: pymongo.database.Database,
                    match_criteria_transformer: MatchCriteriaTransform,
                    multi_collection_query: MultiCollectionQuery) -> Generator[RawQueryResult, None, RawQueryResult]:
    """
    Execute a mongo query on the clinical and genomic collections to find trial matches.
    First execute the clinical query. If no records are returned short-circuit and return.

    :param db:
    :param match_criteria_transformer:
    :param multi_collection_query:
    :return:
    """
    # TODO refactor into smaller functions
    all_results: Dict[ObjectId, Dict[Collection, Dict[ObjectId, Dict[Any, Any]]]] = defaultdict(
        lambda: defaultdict(dict))

    # get clinical docs first
    clinical_docs, clinical_ids = await execute_clinical_query(db, match_criteria_transformer, multi_collection_query)

    # If no clinical docs are returned, skip executing genomic portion of the query
    if not clinical_docs:
        return
    for key, doc in clinical_docs.items():
        collection = Collection(match_criteria_transformer.CLINICAL)
        all_results[key][collection] = doc

    # iterate over all queries
    for items in multi_collection_query.items():
        genomic_or_clinical, queries = items

        # skip clinical queries as they've already been executed
        if genomic_or_clinical == match_criteria_transformer.CLINICAL and clinical_docs:
            continue

        join_field = match_criteria_transformer.collection_mappings[genomic_or_clinical]['join_field']

        # minimum fields required to execute matching. Extra matching fields can be added in config.json
        projection = {
            join_field: 1,
            "SAMPLE_ID": 1,
            "CLINICAL_ID": 1,
            "VARIANT_CATEGORY": 1,
            "WILDTYPE": 1,
            "TIER": 1,
            "TRUE_HUGO_SYMBOL": 1,
            "TRUE_PROTEIN_CHANGE": 1,
            "CNV_CALL": 1,
            "TRUE_VARIANT_CLASSIFICATION": 1,
            "MMR_STATUS": 1,
        }

        if genomic_or_clinical == 'genomic':
            projection.update(match_criteria_transformer.genomic_projection)

        for query in queries:
            query.update({join_field: {"$in": list(clinical_ids)}})
            if join_field in query:
                new_query = {"$and": list()}
                for k, v in query.items():
                    if k == join_field:
                        new_query['$and'].insert(0, {k: v})
                    else:
                        new_query['$and'].append({k: v})
            else:
                new_query = query
            cursor = await db[genomic_or_clinical].find(new_query, projection).to_list(None)
            results = [result for result in cursor]
            result_ids = {result[join_field] for result in results}

            results_to_remove = clinical_ids - result_ids
            for result_to_remove in results_to_remove:
                if result_to_remove in all_results:
                    del all_results[result_to_remove]
            clinical_ids.intersection_update(result_ids)

            if not clinical_docs:
                return
            else:
                for doc in results:
                    if doc[join_field] in clinical_ids:
                        doc_id = doc["_id"]
                        all_results[doc[join_field]][genomic_or_clinical][doc_id] = doc

    for clinical_id, doc in all_results.items():
        clinical_doc = doc['clinical']
        genomic_docs = [genomic_doc for genomic_doc in doc.setdefault('genomic', dict()).values()]
        yield RawQueryResult(multi_collection_query, ClinicalID(clinical_id), clinical_doc, genomic_docs)


def create_trial_match(trial_match: TrialMatch):
    """
    Create a trial match document to be inserted into the db. Add clinical, genomic, and trial details as specified
    in config.json
    """
    # remove extra fields from trial_match output
    trial = dict()
    for key in trial_match.trial:
        if key in ['treatment_list', '_summary', 'status', '_id']:
            continue
        else:
            trial[key] = trial_match.trial[key]

    for results in trial_match.raw_query_results:
        for genomic_doc in results.genomic_docs:
            new_trial_match = {
                **format(results.clinical_doc),
                **format(get_genomic_details(genomic_doc, trial_match.multi_collection_query['genomic'])),
                **trial_match.match_clause_data.match_clause_additional_attributes,
                **trial,
                "query": trial_match.match_criterion
            }

            yield new_trial_match


async def main(args):
    count = 0
    print(args.trials)
    async for match in find_matches(sample_ids=args.samples, protocol_nos=args.trials):
        count += 1
        if count == 100:
            exit()


async def serve(args):
    host = args.serve[0]
    port = int(args.serve[1]) if len(args.serve) > 1 else 6379
    password = args.serve[2] if len(args.serve) > 2 else None
    import redis

    r = redis.Redis(host=host, port=port, password=password if password else None)
    trials = list()
    samples = list()
    if args.trials is None:
        with MongoDBConnection(read_only=True) as db:
            for protocol_no in await db.trial.distinct('protocol_no'):
                trials.append(protocol_no)
    if args.samples is None:
        with MongoDBConnection(read_only=True) as db:
            for sample_id in await db.clinical.distinct("SAMPLE_ID"):
                samples.append(sample_id)
    pipe = r.pipeline()

    def chunks(l, n):
        """Yield successive n-sized chunks from l."""
        for i in range(0, len(l), n):
            yield l[i:i + n]

    for protocol_no in trials:
        for sample_ids in chunks(samples, args.serve_batch):
            run_args = json.dumps({'protocol_nos': [protocol_no], 'sample_ids': sample_ids})
            pipe.lpush('job_queue', run_args)
    pipe.execute()


async def client(args):
    host = args.client[0]
    port = int(args.client[1]) if len(args.client) > 1 else 6379
    password = args.client[2] if len(args.client) > 2 else None
    import redis
    import time

    r = redis.Redis(host=host, port=port, password=password if password else None)
    while True:
        while not r.llen('job_queue'):
            print(1)
            time.sleep(1)
        run_args = json.loads(r.lpop('job_queue'))
        async for match in find_matches(**run_args):
            result_str = "{}".format(match)
            r.lpush('results', result_str)


if __name__ == "__main__":
<<<<<<< HEAD
    parser = argparse.ArgumentParser()
    parser.add_argument(
        "-trials",
        nargs="*",
        type=str,
        default=None
    )
    parser.add_argument(
        "-samples",
        nargs="*",
        type=str,
        default=None
    )
    parser.add_argument(
        '-serve',
        nargs="*",
        type=str,
        default=None
    )
    parser.add_argument(
        '-client',
        nargs="*",
        type=str,
        default=None
    )
    parser.add_argument(
        '-serve_batch',
        nargs=1,
        type=int,
        default=200
    )
    args = parser.parse_args()
    if args.serve is not None:
        asyncio.run(serve(args))

    elif args.client is not None:
        asyncio.run(client(args))
    else:
        asyncio.run(main(args))
        # logging.info("{}".format(match))
    # find_matches(protocol_nos=['***REMOVED***'])
    # list(find_matches(sample_ids=["***REMOVED***"], protocol_nos=["18-626"]))
    # for trial_match in find_matches(protocol_nos=['***REMOVED***']):
    #     pass
    # print(trial_match)
    # find_matches(sample_ids=None, protocol_nos=None)
=======
    with open("config/config.json") as config_file_handle:
        config = json.load(config_file_handle)

    sort = Sort(config)
    for trial_match in find_matches(sample_ids=['***REMOVED***'], protocol_nos=['***REMOVED***']):
        for trial_match_doc in create_trial_match(trial_match):
            sort.sort(trial_match_doc, trial_match)
>>>>>>> 483fdecf
<|MERGE_RESOLUTION|>--- conflicted
+++ resolved
@@ -6,12 +6,9 @@
 import pymongo.database
 import networkx as nx
 import logging
-<<<<<<< HEAD
+import json
 import argparse
 import asyncio
-=======
-import json
->>>>>>> 483fdecf
 
 from matchengine_types import *
 from trial_match_utils import *
@@ -68,7 +65,6 @@
     match_criteria_transform = MatchCriteriaTransform(config)
 
     with MongoDBConnection(read_only=True) as db:
-<<<<<<< HEAD
         trials = [trial async for trial in get_trials(db, protocol_nos)]
         _ids = await get_clinical_ids_from_sample_ids(db, sample_ids)
     for trial in trials:
@@ -92,30 +88,6 @@
 
 
 async def get_trials(db: pymongo.database.Database, protocol_nos: list = None) -> Generator[Trial, None, None]:
-=======
-        for trial in get_trials(db, match_criteria_transform, protocol_nos):
-            log.info("Begin Protocol No: {}".format(trial["protocol_no"]))
-            for match_clause_data in extract_match_clauses_from_trial(trial):
-                for match_path in get_match_paths(create_match_tree(match_clause_data.match_clause)):
-                    translated_match_path = translate_match_path(match_clause_data,
-                                                                 match_path,
-                                                                 match_criteria_transform)
-                    query = add_sample_ids_to_query(translated_match_path, sample_ids, match_criteria_transform)
-                    results = [result for result in run_query(db, match_criteria_transform, query)]
-                    log.info("Protocol No: {}".format(trial["protocol_no"]))
-                    log.info("Parent_path: {}".format(match_clause_data.parent_path))
-                    log.info("Match_path: {}".format(match_path))
-                    log.info("Results: {}".format(len(results)))
-                    if debug:
-                        log.info("Query: {}".format(query))
-                    log.info("")
-                    yield TrialMatch(trial, match_clause_data, match_path, query, results)
-
-
-def get_trials(db: pymongo.database.Database,
-               match_criteria_transform: MatchCriteriaTransform,
-               protocol_nos: list = None) -> Generator[Trial, None, None]:
->>>>>>> 483fdecf
     trial_find_query = dict()
 
     # the minimum criteria needed in a trial projection. add extra values in config.json
@@ -274,34 +246,10 @@
     return MultiCollectionQuery(categories)
 
 
-<<<<<<< HEAD
 def add_ids_to_query(query: MultiCollectionQuery,
                      id_list: List[ClinicalID],
                      match_criteria_transformer: MatchCriteriaTransform) -> MultiCollectionQuery:
     if id_list is not None:
-=======
-def add_sample_ids_to_query(query: MultiCollectionQuery,
-                            sample_ids: List[str],
-                            match_criteria_transformer: MatchCriteriaTransform) -> MultiCollectionQuery:
-    """
-    If any sample ids are passed in as command line arguments, add them to clinical queries.
-    Default all clinical queries to return only patients who are alive.
-
-    :param query:
-    :param sample_ids:
-    :param match_criteria_transformer:
-    :return:
-    """
-    if sample_ids is not None:
-        query[match_criteria_transformer.CLINICAL].append({
-            "SAMPLE_ID": {
-                "$in": sample_ids
-            },
-        })
-    else:
-        # TODO add flag
-        # default to matching on alive patients only
->>>>>>> 483fdecf
         query[match_criteria_transformer.CLINICAL].append({
             match_criteria_transformer.primary_collection_unique_field: {"$in": id_list}
         })
@@ -513,7 +461,6 @@
 
 
 if __name__ == "__main__":
-<<<<<<< HEAD
     parser = argparse.ArgumentParser()
     parser.add_argument(
         "-trials",
@@ -559,13 +506,4 @@
     # for trial_match in find_matches(protocol_nos=['***REMOVED***']):
     #     pass
     # print(trial_match)
-    # find_matches(sample_ids=None, protocol_nos=None)
-=======
-    with open("config/config.json") as config_file_handle:
-        config = json.load(config_file_handle)
-
-    sort = Sort(config)
-    for trial_match in find_matches(sample_ids=['***REMOVED***'], protocol_nos=['***REMOVED***']):
-        for trial_match_doc in create_trial_match(trial_match):
-            sort.sort(trial_match_doc, trial_match)
->>>>>>> 483fdecf
+    # find_matches(sample_ids=None, protocol_nos=None)