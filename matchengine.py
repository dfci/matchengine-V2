import time

from networkx.drawing.nx_agraph import graphviz_layout
from pymongo import UpdateMany, InsertOne
from pymongo.errors import AutoReconnect, CursorNotFound

from match_criteria_transform import MatchCriteriaTransform
from mongo_connection import MongoDBConnection
from collections import deque, defaultdict
from typing import Generator, Set, Text, AsyncGenerator
from frozendict import frozendict
from multiprocessing import cpu_count

import pymongo.database
import networkx as nx
import logging
import json
import argparse
import asyncio

from matchengine_types import *
from trial_match_utils import *
from load import load

logging.basicConfig(level=logging.INFO)
log = logging.getLogger('matchengine')

count = 0
count2 = 0


async def queue_worker(q, matches, config, worker_id) -> None:
    global count
    global count2
    if not q.empty():
        match_criteria_transform = MatchCriteriaTransform(config)
        with MongoDBConnection(read_only=True) as ro_db, MongoDBConnection(read_only=False) as rw_db:
            while not q.empty():
                task: QueryTask = await q.get()
                try:
                    # logging.info("Worker: {}, query: {}".format(worker_id, task.query))
                    log.info(
                        "Worker: {}, protocol_no: {} got new QueryTask".format(worker_id,
                                                                               task.trial['protocol_no']))
                    async for result in run_query(task.cache,
                                                  ro_db,
                                                  match_criteria_transform,
                                                  task.query,
                                                  task.clinical_ids):
                        trial_match = TrialMatch(task.trial,
                                                 task.match_clause_data,
                                                 task.match_path,
                                                 task.query,
                                                 result)
                        count += 1
                        if count % 100 == 0:
                            log.info("count: {}".format(count))
                        match_document = create_trial_matches(task.cache, trial_match)
                        matches.append(match_document)
                    q.task_done()
                except Exception as e:
                    log.error("ERROR: Worker: {}, error: {}".format(worker_id, e))
                    if isinstance(e, AutoReconnect):
                        await q.put(task)
                        q.task_done()
                    elif isinstance(e, CursorNotFound):
                        await q.put(task)
                        q.task_done()
                    else:
                        raise e


async def find_matches(sample_ids: list = None,
                       protocol_nos: list = None,
                       debug: bool = False,
                       num_workers: int = 25,
                       match_on_closed: bool = False,
                       match_on_deceased: bool = False,
                       cache: Cache = None) -> AsyncGenerator:
    """
    Take a list of sample ids and trial protocol numbers, return a dict of trial matches
    :param cache:
    :param match_on_closed:
    :param match_on_deceased:
    :param sample_ids:
    :param protocol_nos:
    :param debug:
    :param num_workers
    :return:
    """
    # todo block comments
    log.info('Beginning trial matching.')

    with open("config/config.json") as config_file_handle:
        config = json.load(config_file_handle)

    # init
    match_criteria_transform = MatchCriteriaTransform(config)

    if cache is None:
        cache = Cache()

    with MongoDBConnection(read_only=True) as db:
        trials = [trial async for trial in get_trials(db, match_criteria_transform, protocol_nos, match_on_closed)]
        _ids = await get_clinical_ids_from_sample_ids(db, sample_ids, match_on_deceased)

    for trial in trials:
        q = asyncio.queues.Queue()
        matches = list()
        log.info("Begin Protocol No: {}".format(trial["protocol_no"]))
        match_clauses = list(extract_match_clauses_from_trial(match_criteria_transform, trial, match_on_closed))
        for match_clause in match_clauses:
            match_paths = list(get_match_paths(create_match_tree(match_clause)))
            for match_path in match_paths:
                query = translate_match_path(match_clause,
                                             match_path,
                                             match_criteria_transform)
                if debug:
                    log.info("Query: {}".format(query))
                if query:
                    await q.put(QueryTask(match_criteria_transform,
                                          trial,
                                          match_clause,
                                          match_path,
                                          query,
                                          _ids,
                                          cache))
        log.info("Protocol no {} qsize {}".format(trial['protocol_no'], q.qsize()))
        workers = [asyncio.create_task(queue_worker(q, matches, config, i))
                   for i in range(0, min(q.qsize(), num_workers))]
        await asyncio.gather(*workers)
        await q.join()
        logging.info("Total results: {}".format(len(matches)))
        yield trial['protocol_no'], sample_ids, matches


async def get_trials(db: pymongo.database.Database,
                     match_criteria_transform: MatchCriteriaTransform,
                     protocol_nos: list = None,
                     match_on_closed: bool = False) -> Generator[Trial, None, None]:
    trial_find_query = dict()

    # matching criteria can be set and extended in config.json. for more details see the README
    projection = match_criteria_transform.trial_projection

    if protocol_nos is not None:
        trial_find_query['protocol_no'] = {"$in": [protocol_no for protocol_no in protocol_nos]}

    async for trial in db.trial.find(trial_find_query, projection):
        if trial['status'].lower().strip() not in {"open to accrual"} and not match_on_closed:
            logging.info('Trial %s is closed, skipping' % trial['protocol_no'])
        else:
            yield Trial(trial)


async def get_clinical_ids_from_sample_ids(db, sample_ids: List[str],
                                           match_on_deceased: bool = False) -> List[ClinicalID]:
    # if no sample ids are passed in as args, get all clinical documents
    if sample_ids is None:
        query = {} if match_on_deceased else {"VITAL_STATUS": 'alive'}
        return [result['_id']
                for result in await db.clinical.find(query, {"_id": 1}).to_list(None)]
    else:
        return [result['_id']
                for result in await db.clinical.find({"SAMPLE_ID": {"$in": sample_ids}}, {"_id": 1}).to_list(None)]


def extract_match_clauses_from_trial(match_criteria_transform: MatchCriteriaTransform,
                                     trial: Trial,
                                     match_on_closed: bool = False) -> Generator[MatchClauseData, None, None]:
    """
    Pull out all of the matches from a trial curation.
    Return the parent path and the values of that match clause.

    Default to only extracting match clauses on steps, arms or dose levels which are open to accrual unless otherwise
    specified

    :param match_criteria_transform:
    :param match_on_closed:
    :param trial:
    :return:
    """

    # find all match clauses. place everything else (nested dicts/lists) on a queue
    process_q = deque()
    for key, val in trial.items():

        # include top level match clauses
        if key == 'match':
            # TODO uncomment, for now don't match on top level match clauses
            continue
        #     parent_path = ParentPath(tuple())
        #     yield parent_path, val
        else:
            process_q.append((tuple(), key, val))

    # process nested dicts to find more match clauses
    while process_q:
        path, parent_key, parent_value = process_q.pop()
        if isinstance(parent_value, dict):
            for inner_key, inner_value in parent_value.items():
                if inner_key == 'match':
                    if path[-1] == 'arm':
                        if not match_on_closed and \
                                parent_value.setdefault('arm_suspended', 'n').lower().strip() == 'y':
                            continue
                    elif path[-1] == 'dose':
                        if not match_on_closed and \
                                parent_value.setdefault('level_suspended', 'n').lower().strip() == 'y':
                            continue
                    elif path[-1] == 'step':
                        if not match_on_closed and \
                                all([arm.setdefault('arm_suspended', 'n').lower().strip() == 'y'
                                     for arm in parent_value.setdefault('arm', list({'arm_suspended': 'y'}))]):
                            continue

                    parent_path = ParentPath(path + (parent_key, inner_key))
                    level = MatchClauseLevel(
                        match_criteria_transform.level_mapping[
                            [item for item in parent_path[::-1] if not isinstance(item, int) and item != 'match'][0]])

                    internal_id = parent_value[match_criteria_transform.internal_id_mapping[level]]
                    yield MatchClauseData(inner_value,
                                          internal_id,
                                          parent_path,
                                          level,
                                          parent_value,
                                          trial['protocol_no'])
                else:
                    process_q.append((path + (parent_key,), inner_key, inner_value))
        elif isinstance(parent_value, list):
            for index, item in enumerate(parent_value):
                process_q.append((path + (parent_key,), index, item))


def create_match_tree(match_clause_data: MatchClauseData) -> MatchTree:
    match_clause = match_clause_data.match_clause
    process_q: deque[Tuple[NodeID, Dict[str, Any]]] = deque()
    graph = nx.DiGraph()
    node_id: NodeID = NodeID(1)
    graph.add_node(0)  # root node is 0
    graph.nodes[0]['criteria_list'] = list()
    graph.nodes[0]['is_and'] = True
    graph.nodes[0]['or_nodes'] = set()
    graph.nodes[0]['label'] = '0 - ROOT and'
    graph.nodes[0]['label_list'] = list()
    for item in match_clause:
        if any([k.startswith('or') for k in item.keys()]):
            process_q.appendleft((NodeID(0), item))
        else:
            process_q.append((NodeID(0), item))

    def grapth_match_clause():
        import matplotlib.pyplot as plt
        labels = {node: graph.nodes[node]['label'] for node in graph.nodes}
        for node in graph.nodes:
            if graph.nodes[node]['label_list']:
                labels[node] = labels[node] + ' [' + ','.join(graph.nodes[node]['label_list']) + ']'
        pos = graphviz_layout(graph, prog="dot", root=0)
        plt.figure(figsize=(30, 30))
        nx.draw_networkx(graph, pos, with_labels=True, node_size=[600 for _ in graph.nodes], labels=labels)
        # plt.show()
        return plt

    while process_q:
        parent_id, values = process_q.pop()
        parent_is_or = True if graph.nodes[parent_id].setdefault('is_or', False) else False
        parent_is_and = True if graph.nodes[parent_id].setdefault('is_and', False) else False
        for label, value in values.items():  # label is 'and', 'or', 'genomic' or 'clinical'
            if label.startswith('and'):
                criteria_list = list()
                label_list = list()
                for item in value:
                    for inner_label, inner_value in item.items():
                        if inner_label.startswith("or"):
                            process_q.appendleft((parent_id if parent_is_and else node_id, item))
                        elif inner_label.startswith("and"):
                            process_q.append((parent_id if parent_is_and else node_id, item))
                        else:
                            criteria_list.append(item)
                            label_list.append(inner_label)
                if parent_is_and:
                    graph.nodes[parent_id]['criteria_list'].extend(criteria_list)
                    graph.nodes[parent_id]['label_list'].extend(label_list)
                else:
                    graph.add_edges_from([(parent_id, node_id)])
                    graph.nodes[node_id].update({
                        'criteria_list': criteria_list,
                        'is_and': True,
                        'is_or': False,
                        'or_nodes': set(),
                        'label': str(node_id) + ' - ' + label,
                        'label_list': label_list
                    })
                    node_id += 1
            elif label.startswith("or"):
                or_node_id = node_id
                graph.add_node(or_node_id)
                graph.nodes[or_node_id].update({
                    'criteria_list': list(),
                    'is_and': False,
                    'is_or': True,
                    'label': str(or_node_id) + ' - ' + label,
                    'label_list': list()
                })
                node_id += 1
                for item in value:
                    process_q.append((or_node_id, item))
                if parent_is_and:
                    parent_or_nodes = graph.nodes[parent_id]['or_nodes']
                    if not parent_or_nodes:
                        graph.add_edges_from([(parent_id, or_node_id)])
                        graph.nodes[parent_id]['or_nodes'] = {or_node_id}
                    else:
                        successors = [
                            (successor, or_node_id)
                            for parent_or_node in parent_or_nodes
                            for successor in nx.descendants(graph, parent_or_node)
                            if graph.out_degree(successor) == 0
                        ]
                        graph.add_edges_from(successors)
                else:
                    graph.add_edge(parent_id, or_node_id)
            else:
                if parent_is_and:
                    graph.nodes[parent_id]['criteria_list'].append(values)
                    graph.nodes[parent_id]['label_list'].append(label)
                else:
                    graph.add_node(node_id)
                    graph.nodes[node_id].update({
                        'criteria_list': [values],
                        'is_or': False,
                        'is_and': True,
                        'label': str(node_id) + ' - ' + label,
                        'label_list': list()
                    })
                    graph.add_edge(parent_id, node_id)
                    node_id += 1

    # plt = grapth_match_clause()
    # plt.savefig('img/{}-{}-{}.png'.format(match_clause_data.protocol_no,
    #                                       match_clause_data.match_clause_level,
    #                                       match_clause_data.internal_id))
    return MatchTree(graph)


def get_match_paths(match_tree: MatchTree) -> Generator[MatchCriterion, None, None]:
    leaves = list()
    for node in match_tree.nodes:
        if match_tree.out_degree(node) == 0:
            leaves.append(node)
    for leaf in leaves:
        for path in nx.all_simple_paths(match_tree, 0, leaf) if leaf != 0 else [[leaf]]:
            match_path = MatchCriterion(list())
            for node in path:
                if match_tree.nodes[node]['criteria_list']:
                    match_path.append(match_tree.nodes[node]['criteria_list'])
            if match_path:
                yield match_path


def translate_match_path(match_clause_data: MatchClauseData,
                         match_criterion: MatchCriterion,
                         match_criteria_transformer: MatchCriteriaTransform) -> MultiCollectionQuery:
    """
    Translate the keys/values from the trial curation into keys/values used in a genomic/clinical document.
    Uses an external config file ./config/config.json

    :param match_clause_data:
    :param match_criterion:
    :param match_criteria_transformer:
    :return:
    """
    multi_collection_query = MultiCollectionQuery(list(), list())
    query_cache = set()
    for node in match_criterion:
        for criteria in node:
            for genomic_or_clinical, values in criteria.items():
                query_node = QueryNode(genomic_or_clinical, list(), None)
                for trial_key, trial_value in values.items():
                    trial_key_settings = match_criteria_transformer.trial_key_mappings[genomic_or_clinical].setdefault(
                        trial_key.upper(),
                        dict())

                    if trial_key_settings.setdefault('ignore', False):
                        continue

                    sample_value_function_name = trial_key_settings.setdefault('sample_value', 'nomap')
<<<<<<< HEAD
                    sample_function = getattr(MatchCriteriaTransform, sample_value_function_name)
                    sample_function_args = dict(sample_key=trial_key.upper(),
                                                trial_value=trial_value,
                                                parent_path=match_clause_data.parent_path,
                                                trial_path=genomic_or_clinical,
                                                trial_key=trial_key)
                    sample_function_args.update(trial_key_settings)
                    sample_value, negate = sample_function(match_criteria_transformer, **sample_function_args)
                    query_part = QueryPart(sample_value, negate)
                    query_node.query_parts.append(query_part)
                    # set the exclusion = True on the query node if ANY of the query parts are negate
                    query_node.exclusion = True if negate or query_node.exclusion else False
                if query_node.exclusion is not None:
                    query_node_hash = query_node.hash()
                    if query_node_hash not in query_cache:
                        getattr(multi_collection_query, genomic_or_clinical).append(query_node)
                        query_cache.add(query_node_hash)
    return multi_collection_query


async def execute_clinical_queries(db: pymongo.database.Database,
                                   cache: Cache,
                                   match_criteria_transformer: MatchCriteriaTransform,
                                   query_nodes: List[QueryNode],
                                   clinical_ids: Set[ClinicalID]) -> Tuple[Set[ObjectId], List[ClinicalMatchReason]]:
    collection = match_criteria_transformer.CLINICAL
    reasons = list()
    for query_node in query_nodes:
        for query_part in query_node.query_parts:
            # inner_query_part = {k: v}

            # hash the inner query to use as a reference for returned clinical ids, if necessary
            query_hash = query_part.hash()
            if query_hash not in cache.ids:
                cache.ids[query_hash] = dict()

            # create a nested id_cache where the key is the clinical ID being queried and the vals
            # are the clinical IDs returned
            id_cache = cache.ids[query_hash]
            queried_ids = id_cache.keys()
            need_new = clinical_ids - set(queried_ids)

            if need_new:
                new_query = {'$and': [{'_id': {'$in': list(need_new)}}, query_part.query]}
                docs = await db[collection].find(new_query, {'_id': 1}).to_list(None)

                # save returned ids
                for doc in docs:
                    id_cache[doc['_id']] = doc['_id']

                # save IDs NOT returned as None so if a query is run in the future which is the same, it will skip
                for unfound in need_new - set(id_cache.keys()):
                    id_cache[unfound] = None

            for clinical_id in list(clinical_ids):

                # an exclusion criteria returned a clinical document hence doc is not a match
                if id_cache[clinical_id] is not None and query_part.negate:
                    clinical_ids.remove(clinical_id)

                # clinical doc fulfills exclusion criteria
                elif id_cache[clinical_id] is None and query_part.negate:
                    pass

                # doc meets inclusion criteria
                elif id_cache[clinical_id] is not None and not query_part.negate:
                    pass

                # no clinical doc returned for an inclusion critera query, so remove _id from future queries
                elif id_cache[clinical_id] is None and not query_part.negate:
                    clinical_ids.remove(clinical_id)

    for clinical_id in clinical_ids:
        for query_node in query_nodes:
            reasons.append(ClinicalMatchReason(query_node, clinical_id))
    return clinical_ids, reasons


async def execute_genomic_queries(db: pymongo.database.Database,
                                  cache: Cache,
                                  match_criteria_transformer: MatchCriteriaTransform,
                                  query_nodes: List[QueryNode],
                                  clinical_ids: Set[ClinicalID]) -> Tuple[Dict[ObjectId, Set[ObjectId]],
                                                                          List[GenomicMatchReason]]:
    all_results: Dict[ObjectId, Set[ObjectId]] = defaultdict(set)
    reasons = list()
    for genomic_query_node in query_nodes:

        join_field = match_criteria_transformer.collection_mappings['genomic']['join_field']

        # for negate, query in queries:
        query = {k: v
                 for query_part in genomic_query_node.query_parts
                 for k, v in query_part.query.items()}
        uniq = comparable_dict(query).hash()
        clinical_ids = clinical_ids
        if uniq not in cache.ids:
            cache.ids[uniq] = dict()
        need_new = clinical_ids - set(cache.ids[uniq].keys())
        if need_new:
            new_query = query
            new_query['$and'] = new_query.setdefault('$and', list())
            new_query['$and'].insert(0,
                                     {join_field:
                                          {'$in': list(need_new)}})
            cursor = await db['genomic'].find(new_query, {"_id": 1, "CLINICAL_ID": 1}).to_list(None)
            for result in cursor:
                cache.ids[uniq][result["CLINICAL_ID"]] = result["_id"]
            for unfound in need_new - set(cache.ids[uniq].keys()):
                cache.ids[uniq][unfound] = None
        clinical_result_ids = set()
        for query_clinical_id in clinical_ids:
            if cache.ids[uniq][query_clinical_id] is not None:
                genomic_id = cache.ids[uniq][query_clinical_id]
                clinical_result_ids.add(query_clinical_id)
                if not genomic_query_node.exclusion:
                    all_results[query_clinical_id].add(genomic_id)
                    reasons.append(GenomicMatchReason(genomic_query_node, query_clinical_id, genomic_id))
                elif genomic_query_node.exclusion and query_clinical_id in all_results:
                    del all_results[query_clinical_id]
            elif cache.ids[uniq][query_clinical_id] is None and genomic_query_node.exclusion:
                if query_clinical_id not in all_results:
                    all_results[query_clinical_id] = set()
                reasons.append(GenomicMatchReason(genomic_query_node, query_clinical_id, None))
        if not genomic_query_node.exclusion:
            clinical_ids.intersection_update(clinical_result_ids)
        else:
            clinical_ids.difference_update(clinical_result_ids)
        if not clinical_ids:
            return dict(), list()
        else:
            for id_to_remove in set(all_results.keys()) - clinical_ids:
                del all_results[id_to_remove]
    return all_results, reasons
=======
                    sample_function = MatchCriteriaTransform.__dict__[sample_value_function_name]
                    args = dict(sample_key=trial_key.upper(),
                                trial_value=trial_value,
                                parent_path=match_clause_data.parent_path,
                                trial_path=genomic_or_clinical,
                                and_query=and_query,
                                trial_key=trial_key)
                    args.update(trial_key_settings)
                    sample_value, negate = sample_function(match_criteria_transformer, **args)
                    and_query.append([negate, sample_value])
                    and_query = MatchCriteriaTransform.and_query_transform(match_criteria_transformer, **args)
                if and_query:
                    if comparable_dict({"tmp": and_query}).hash() not in query_cache:
                        output[genomic_or_clinical].append(and_query)
                        query_cache.add(comparable_dict({"tmp": and_query}).hash())
    return MultiCollectionQuery(output)


async def execute_clinical_query(db: pymongo.database.Database,
                                 cache: Cache,
                                 match_criteria_transformer: MatchCriteriaTransform,
                                 multi_collection_query: MultiCollectionQuery,
                                 initial_clinical_ids: Set[ClinicalID]) -> Set[ObjectId]:
    if match_criteria_transformer.CLINICAL in multi_collection_query:
        collection = match_criteria_transformer.CLINICAL
        for inner_query in multi_collection_query[collection]:
            for negate, inner_query_part in inner_query:
                # inner_query_part = {k: v}

                # hash the inner query to use as a reference for returned clinical ids, if necessary
                query_hash = comparable_dict(inner_query_part).hash()
                if query_hash not in cache.ids:
                    cache.ids[query_hash] = dict()

                # create a nested id_cache where the key is the clinical ID being queried and the vals
                # are the clinical IDs returned
                id_cache = cache.ids[query_hash]
                queried_ids = id_cache.keys()
                need_new = initial_clinical_ids - set(queried_ids)

                if need_new:
                    new_query = {'$and': [{'_id': {'$in': list(need_new)}}, inner_query_part]}
                    docs = await db[collection].find(new_query, {'_id': 1}).to_list(None)

                    # save returned ids
                    for doc in docs:
                        id_cache[doc['_id']] = doc['_id']

                    # save IDs NOT returned as None so if a query is run in the future which is the same, it will skip
                    for unfound in need_new - set(id_cache.keys()):
                        id_cache[unfound] = None

                for clinical_id in list(initial_clinical_ids):

                    # an exclusion criteria returned a clinical document hence doc is not a match
                    if id_cache[clinical_id] is not None and negate:
                        initial_clinical_ids.remove(clinical_id)

                    # clinical doc fulfills exclusion criteria
                    elif id_cache[clinical_id] is None and negate:
                        pass

                    # doc meets inclusion criteria
                    elif id_cache[clinical_id] is not None and not negate:
                        pass

                    # no clinical doc returned for an inclusion critera query, so remove _id from future queries
                    elif id_cache[clinical_id] is None and not negate:
                        initial_clinical_ids.remove(clinical_id)

        return initial_clinical_ids
>>>>>>> 9951192d


async def perform_db_call(db, collection, query, projection):
    return await db[collection].find(query, projection).to_list(None)


async def run_query(cache: Cache,
                    db: pymongo.database.Database,
                    match_criteria_transformer: MatchCriteriaTransform,
                    multi_collection_query: MultiCollectionQuery,
                    initial_clinical_ids: List[ClinicalID]) -> Generator[MatchReason,
                                                                         None,
                                                                         MatchReason]:
    """
    Execute a mongo query on the clinical and genomic collections to find trial matches.
    First execute the clinical query. If no records are returned short-circuit and return.

    :param initial_clinical_ids:
    :param multi_collection_query:
    :param db:
    :param match_criteria_transformer:
    :return:
    """
    clinical_ids = set(initial_clinical_ids)

    new_clinical_ids, clinical_match_reasons = await execute_clinical_queries(db,
                                                                              cache,
                                                                              match_criteria_transformer,
                                                                              multi_collection_query.clinical,
                                                                              clinical_ids if clinical_ids else set(
                                                                                  initial_clinical_ids))
    if not new_clinical_ids:
        return

    # If no clinical docs are returned, skip executing genomic portion of the query
    for key in new_clinical_ids:
        clinical_ids.add(key)

    # iterate over all queries
    all_results, genomic_match_reasons = await execute_genomic_queries(db,
                                                                       cache,
                                                                       match_criteria_transformer,
                                                                       multi_collection_query.genomic,
                                                                       clinical_ids if clinical_ids else set(
                                                                           initial_clinical_ids)
                                                                       )

    needed_clinical = list()
    needed_genomic = list()
    for clinical_id, genomic_ids in all_results.items():
        if clinical_id not in cache.docs:
            needed_clinical.append(clinical_id)
        for genomic_id in genomic_ids:
            if genomic_id not in cache.docs:
                needed_genomic.append(genomic_id)

    # matching criteria for clinical and genomic values can be set/extended in config.json
    genomic_projection = match_criteria_transformer.genomic_projection
    clinical_projection = match_criteria_transformer.clinical_projection

    results = await asyncio.gather(perform_db_call(db,
                                                   "clinical",
                                                   {"_id": {"$in": list(needed_clinical)}},
                                                   clinical_projection),
                                   perform_db_call(db,
                                                   "genomic",
                                                   {"_id": {"$in": list(needed_genomic)}},
                                                   genomic_projection))
    for outer_result in results:
        for result in outer_result:
            cache.docs[result["_id"]] = result
    for genomic_reason in genomic_match_reasons:
        if genomic_reason.clinical_id in all_results:
            if genomic_reason.query_node.exclusion:
                yield genomic_reason
            elif genomic_reason.genomic_id in all_results[genomic_reason.clinical_id]:
                yield genomic_reason


def create_trial_matches(cache: Cache, trial_match: TrialMatch) -> Dict:
    """
    Create a trial match document to be inserted into the db. Add clinical, genomic, and trial details as specified
    in config.json
    :param cache:
    :param trial_match:
    :return:
    """
    genomic_doc = cache.docs.setdefault(trial_match.match_reason.genomic_id, None)
    query = trial_match.match_reason.query_node.query_parts_to_single_query()

    new_trial_match = dict()
    new_trial_match.update(format(cache.docs[trial_match.match_reason.clinical_id]))

    if genomic_doc is None:
        new_trial_match.update(format(format_exclusion_match(query)))
    else:
        new_trial_match.update(format(get_genomic_details(genomic_doc, query)))

    new_trial_match.update(
        {'match_level': trial_match.match_clause_data.match_clause_level,
         'internal_id': trial_match.match_clause_data.internal_id})

    # remove extra fields from trial_match output
    new_trial_match.update({k: v
                            for k, v in trial_match.trial.items() if k not in {'treatment_list',
                                                                               '_summary',
                                                                               'status',
                                                                               '_id',
                                                                               '_elasticsearch',
                                                                               'match'}
                            })
    new_trial_match['query_hash'] = comparable_dict({'query': trial_match.match_criterion}).hash()
    new_trial_match['hash'] = comparable_dict(new_trial_match).hash()
    new_trial_match["is_disabled"] = False
    new_trial_match.update({'match_path': '.'.join([str(item) for item in trial_match.match_clause_data.parent_path])})
    return new_trial_match


count3 = 0


async def updater_worker(worker_id, q) -> None:
    global count3
    if not q.empty():
        with MongoDBConnection(read_only=False) as rw_db:
            while not q.empty():
                task: Union[list, int] = await q.get()
                count3 += 1
                try:
                    # log.info(
                    #     "Worker: {} got new UpdateTask {}".format(worker_id, count3)),
                    await rw_db.trial_match_test.bulk_write(task, ordered=False)
                    q.task_done()
                except Exception as e:
                    log.error("ERROR: Worker: {}, error: {}".format(worker_id, e))
                    if isinstance(e, AutoReconnect):
                        q.task_done()
                        await q.put(task)
                    else:
                        raise e


async def update_trial_matches(trial_matches: List[Dict], protocol_no: str, sample_ids: List[str], num_workers: int):
    """
    Update trial matches by diff'ing the newly created trial matches against existing matches in the db.
    'Delete' matches by adding {is_disabled: true} and insert all new matches.
    :param num_workers:
    :param protocol_no:
    :param trial_matches:
    :param sample_ids:
    :return:
    """
    q = asyncio.queues.Queue()
    trial_matches_by_sample_id = defaultdict(list)
    for trial_match in trial_matches:
        trial_matches_by_sample_id[trial_match['sample_id']].append(trial_match)
    if sample_ids is None:
        sample_ids = list(trial_matches_by_sample_id.keys())
    with MongoDBConnection(read_only=True) as db:
        for sample_id in sample_ids:
            # log.info("Sample ID {}".format(sample_id))
            new_matches_hashes = [match['hash'] for match in trial_matches_by_sample_id[sample_id]]

            query = {'hash': {'$in': new_matches_hashes}}

            trial_matches_to_not_change = {result['hash']: result.setdefault('is_disabled', False)
                                           for result
                                           in await db.trial_match_test.find(query,
                                                                             {"hash": 1,
                                                                              "is_disabled": 1}).to_list(None)}

            delete_where = {'hash': {'$nin': new_matches_hashes}, 'sample_id': sample_id, 'protocol_no': protocol_no}
            update = {"$set": {'is_disabled': True}}

            trial_matches_to_insert = [trial_match
                                       for trial_match in trial_matches_by_sample_id[sample_id]
                                       if trial_match['hash'] not in trial_matches_to_not_change]
            trial_matches_to_mark_available = [trial_match
                                               for trial_match in trial_matches_by_sample_id[sample_id]
                                               if trial_match['hash'] in trial_matches_to_not_change
                                               and trial_matches_to_not_change.setdefault('is_disabled', False)]

            ops = list()
            ops.append(UpdateMany(delete_where, update))
            for to_insert in trial_matches_to_insert:
                ops.append(InsertOne(to_insert))
            ops.append(UpdateMany({'hash': {'$in': trial_matches_to_mark_available}}, {'$set': {'is_disabled': False}}))
            await q.put(ops)

    workers = [asyncio.create_task(updater_worker(i, q))
               for i in range(0, min(q.qsize(), num_workers))]
    await asyncio.gather(*workers)
    await q.join()


async def check_indices():
    """
    Ensure indexes exist on the trial_match collection so queries are performant
    :return:
    """
    with MongoDBConnection(read_only=False) as db:
        indexes = db.trial_match_test.list_indexes()
        existing_indexes = set()
        desired_indexes = {'hash', 'mrn', 'sample_id', 'clinical_id', 'protocol_no'}
        async for index in indexes:
            index_key = list(index['key'].to_dict().keys())[0]
            existing_indexes.add(index_key)
        indexes_to_create = desired_indexes - existing_indexes
        for index in indexes_to_create:
            log.info('Creating index %s' % index)
            await db.trial_match_test.create_index(index)


async def main(args):
    await check_indices()
    all_new_matches = find_matches(sample_ids=args.samples,
                                   protocol_nos=args.trials,
                                   num_workers=args.workers[0],
                                   match_on_closed=args.match_on_closed,
                                   match_on_deceased=args.match_on_deceased)
    async for protocol_no, sample_ids, matches in all_new_matches:
        log.info("{} all matches: {}".format(protocol_no, len(matches)))
        if not args.dry:
            await update_trial_matches(matches, protocol_no, sample_ids, args.workers[0])


if __name__ == "__main__":
    # todo unit tests
    # todo refactor run_query
    # todo output CSV file functions
    # todo regex SV matching
    # todo update/delete/insert run log
    # todo failsafes for insert logic (fallback?)
    # todo trial_match_test -> trial_match
    # todo increase db cursor timeout
    # todo trial_match view (for sort_order)
    # todo configuration of trial_match document logic
    # todo - squash clinical criteria for age
    # todo index every field in projections?

    param_trials_help = 'Path to your trial data file or a directory containing a file for each trial.' \
                        'Default expected format is YML.'
    param_mongo_uri_help = 'Your MongoDB URI. If you do not supply one, for matching, it will default to whatever' \
                           ' is set to "MONGO_URI" in your SECRETS.JSON file. This file must be set as an ' \
                           'environmental variable. For data loading you must specify a URI with a database ' \
                           'ex: mongodb://localhost:27017/matchminer. ' \
                           'See https://docs.mongodb.com/manual/reference/connection-string/ for more information.'
    param_clinical_help = 'Path to your clinical file. Default expected format is CSV.'
    param_genomic_help = 'Path to your genomic file. Default expected format is CSV'
    param_outpath_help = 'Destination and name of your results file.'
    param_trial_format_help = 'File format of input trial data. Default is YML.'
    param_patient_format_help = 'File format of input patient data (both clinical and genomic files). Default is CSV.'

    parser = argparse.ArgumentParser()
    closed_help = 'Match on all closed trials and all suspended steps, arms and doses. Default is to skip.'
    deceased_help = 'Match on deceased patients. Default is to match only on alive patients.'
    upsert_help = 'When loading clinical or trial data, specify a field other than _id to use as a unique key. ' \
                  'Must be comma separated values if using more than one field e.g. name,age,gender'
    dry_help = "Execute a full matching run but do not insert any matches into the DB"

    subp = parser.add_subparsers(help='sub-command help')
    subp_p = subp.add_parser('load', help='Sets up your MongoDB for matching.')
    subp_p.add_argument('-t', dest='trials', help=param_trials_help)
    subp_p.add_argument('-c', dest='clinical', help=param_clinical_help)
    subp_p.add_argument('-g', dest='genomic', help=param_genomic_help)
    subp_p.add_argument('--mongo-uri', dest='mongo_uri', required=True, default=None, help=param_mongo_uri_help)
    subp_p.add_argument('--trial-format',
                        dest='trial_format',
                        default='yml',
                        action='store',
                        choices=['yml', 'json', 'bson'],
                        help=param_trial_format_help)
    subp_p.add_argument('--patient-format', dest='patient_format',
                        default='csv',
                        action='store',
                        choices=['csv', 'pkl', 'bson', 'json'],
                        help=param_patient_format_help)
    subp_p.add_argument('--upsert-fields', dest='upsert_fields', default='', required=False, help=upsert_help)
    subp_p.set_defaults(func=load)

    subp_p = subp.add_parser('match', help='Match patients to trials.')
    subp_p.add_argument("-trials", nargs="*", type=str, default=None)
    subp_p.add_argument("-samples", nargs="*", type=str, default=None)
    subp_p.add_argument("--match-on-closed",
                        dest="match_on_closed",
                        action="store_true",
                        default=False,
                        help=closed_help)
    subp_p.add_argument("--dry-run", dest="dry", action="store_true", default=False, help=dry_help)
    subp_p.add_argument("--match-on-deceased-patients",
                        dest="match_on_deceased",
                        action="store_true",
                        help=deceased_help)
    subp_p.add_argument("-workers", nargs=1, type=int, default=[cpu_count() * 5])
    subp_p.add_argument('-o', dest="outpath", required=False, help=param_outpath_help)
    args = parser.parse_args()
    # args.func(args)
    asyncio.run(main(args))<|MERGE_RESOLUTION|>--- conflicted
+++ resolved
@@ -386,7 +386,6 @@
                         continue
 
                     sample_value_function_name = trial_key_settings.setdefault('sample_value', 'nomap')
-<<<<<<< HEAD
                     sample_function = getattr(MatchCriteriaTransform, sample_value_function_name)
                     sample_function_args = dict(sample_key=trial_key.upper(),
                                                 trial_value=trial_value,
@@ -521,79 +520,6 @@
             for id_to_remove in set(all_results.keys()) - clinical_ids:
                 del all_results[id_to_remove]
     return all_results, reasons
-=======
-                    sample_function = MatchCriteriaTransform.__dict__[sample_value_function_name]
-                    args = dict(sample_key=trial_key.upper(),
-                                trial_value=trial_value,
-                                parent_path=match_clause_data.parent_path,
-                                trial_path=genomic_or_clinical,
-                                and_query=and_query,
-                                trial_key=trial_key)
-                    args.update(trial_key_settings)
-                    sample_value, negate = sample_function(match_criteria_transformer, **args)
-                    and_query.append([negate, sample_value])
-                    and_query = MatchCriteriaTransform.and_query_transform(match_criteria_transformer, **args)
-                if and_query:
-                    if comparable_dict({"tmp": and_query}).hash() not in query_cache:
-                        output[genomic_or_clinical].append(and_query)
-                        query_cache.add(comparable_dict({"tmp": and_query}).hash())
-    return MultiCollectionQuery(output)
-
-
-async def execute_clinical_query(db: pymongo.database.Database,
-                                 cache: Cache,
-                                 match_criteria_transformer: MatchCriteriaTransform,
-                                 multi_collection_query: MultiCollectionQuery,
-                                 initial_clinical_ids: Set[ClinicalID]) -> Set[ObjectId]:
-    if match_criteria_transformer.CLINICAL in multi_collection_query:
-        collection = match_criteria_transformer.CLINICAL
-        for inner_query in multi_collection_query[collection]:
-            for negate, inner_query_part in inner_query:
-                # inner_query_part = {k: v}
-
-                # hash the inner query to use as a reference for returned clinical ids, if necessary
-                query_hash = comparable_dict(inner_query_part).hash()
-                if query_hash not in cache.ids:
-                    cache.ids[query_hash] = dict()
-
-                # create a nested id_cache where the key is the clinical ID being queried and the vals
-                # are the clinical IDs returned
-                id_cache = cache.ids[query_hash]
-                queried_ids = id_cache.keys()
-                need_new = initial_clinical_ids - set(queried_ids)
-
-                if need_new:
-                    new_query = {'$and': [{'_id': {'$in': list(need_new)}}, inner_query_part]}
-                    docs = await db[collection].find(new_query, {'_id': 1}).to_list(None)
-
-                    # save returned ids
-                    for doc in docs:
-                        id_cache[doc['_id']] = doc['_id']
-
-                    # save IDs NOT returned as None so if a query is run in the future which is the same, it will skip
-                    for unfound in need_new - set(id_cache.keys()):
-                        id_cache[unfound] = None
-
-                for clinical_id in list(initial_clinical_ids):
-
-                    # an exclusion criteria returned a clinical document hence doc is not a match
-                    if id_cache[clinical_id] is not None and negate:
-                        initial_clinical_ids.remove(clinical_id)
-
-                    # clinical doc fulfills exclusion criteria
-                    elif id_cache[clinical_id] is None and negate:
-                        pass
-
-                    # doc meets inclusion criteria
-                    elif id_cache[clinical_id] is not None and not negate:
-                        pass
-
-                    # no clinical doc returned for an inclusion critera query, so remove _id from future queries
-                    elif id_cache[clinical_id] is None and not negate:
-                        initial_clinical_ids.remove(clinical_id)
-
-        return initial_clinical_ids
->>>>>>> 9951192d
 
 
 async def perform_db_call(db, collection, query, projection):
